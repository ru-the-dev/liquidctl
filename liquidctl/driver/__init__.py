"""Drivers and buses package for liquidctl.

The typical use case of generic scripts and interfaces – including the
liquidctl CLI – is to instantiate drivers for all known devices found on the
system.

    from liquidctl.driver import *
    for dev in find_liquidctl_devices():
        print(dev.description)

Is also possible to find devices compatible with a specific driver.

    from liquidctl.driver.kraken_two import KrakenTwoDriver
    for dev in KrakenTwoDriver.find_supported_devices():
        print(dev.description)

Copyright (C) 2018–2021  Jonas Malaco and contributors
SPDX-License-Identifier: GPL-3.0-or-later
"""

import sys

from liquidctl.driver.base import BaseBus, find_all_subclasses

# automatically enabled drivers
from liquidctl.driver import asetek
<<<<<<< HEAD
from liquidctl.driver import asetek_pro
=======
from liquidctl.driver import commander_pro
>>>>>>> ed6315f0
from liquidctl.driver import corsair_hid_psu
from liquidctl.driver import hydro_platinum
from liquidctl.driver import kraken2
from liquidctl.driver import kraken3
from liquidctl.driver import nzxt_epsu
from liquidctl.driver import rgb_fusion2
from liquidctl.driver import smart_device
if sys.platform == 'linux':
    from liquidctl.driver import ddr4
    from liquidctl.driver import nvidia


def find_liquidctl_devices(pick=None, **kwargs):
    """Find devices and instantiate corresponding liquidctl drivers.

    Probes all buses and drivers that have been loaded at the time of the call
    and yields driver instances.

    Filter conditions can be passed through to the buses and drivers via
    `**kwargs`.  A driver instance will be yielded for each compatible device
    that matches the supplied filter conditions.

    If `pick` is passed, only the driver instance for the `(pick + 1)`-th
    matched device will be yielded.
    """
    buses = sorted(find_all_subclasses(BaseBus),
                   key=lambda x: (x.__module__, x.__name__))
    num = 0
    for bus_cls in buses:
        for dev in bus_cls().find_devices(**kwargs):
            if pick is not None:
                if num == pick:
                    yield dev
                    return
                num += 1
            else:
                yield dev


__all__ = [
    'find_liquidctl_devices',
]

# allow old driver imports to continue to work by manually placing these into
# the module cache, so import liquidctl.driver.foo does not need to
# check the filesystem for foo
sys.modules['liquidctl.driver.kraken_two'] = kraken2
sys.modules['liquidctl.driver.nzxt_smart_device'] = smart_device
sys.modules['liquidctl.driver.seasonic'] = nzxt_epsu<|MERGE_RESOLUTION|>--- conflicted
+++ resolved
@@ -24,11 +24,8 @@
 
 # automatically enabled drivers
 from liquidctl.driver import asetek
-<<<<<<< HEAD
 from liquidctl.driver import asetek_pro
-=======
 from liquidctl.driver import commander_pro
->>>>>>> ed6315f0
 from liquidctl.driver import corsair_hid_psu
 from liquidctl.driver import hydro_platinum
 from liquidctl.driver import kraken2
